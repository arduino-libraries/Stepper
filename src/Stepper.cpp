/*
 * Stepper.cpp - Stepper library for Wiring/Arduino - Version 1.1.0
 *
 * Original library        (0.1)   by Tom Igoe.
 * Two-wire modifications  (0.2)   by Sebastian Gassner
 * Combination version     (0.3)   by Tom Igoe and David Mellis
 * Bug fix for four-wire   (0.4)   by Tom Igoe, bug fix from Noah Shibley
 * High-speed stepping mod         by Eugene Kozlenko
 * Timer rollover fix              by Eugene Kozlenko
 * Five phase five wire    (1.1.0) by Ryan Orendorff
 * Three phase three wire          by Joe Brendler
 *
 * This library is free software; you can redistribute it and/or
 * modify it under the terms of the GNU Lesser General Public
 * License as published by the Free Software Foundation; either
 * version 2.1 of the License, or (at your option) any later version.
 *
 * This library is distributed in the hope that it will be useful,
 * but WITHOUT ANY WARRANTY; without even the implied warranty of
 * MERCHANTABILITY or FITNESS FOR A PARTICULAR PURPOSE.  See the GNU
 * Lesser General Public License for more details.
 *
 * You should have received a copy of the GNU Lesser General Public
 * License along with this library; if not, write to the Free Software
 * Foundation, Inc., 51 Franklin St, Fifth Floor, Boston, MA  02110-1301  USA
 *
 *
 * Drives a unipolar, bipolar, or five phase stepper motor.
 *
 * When wiring multiple stepper motors to a microcontroller, you quickly run
 * out of output pins, with each motor requiring 4 connections.
 *
 * By making use of the fact that at any time two of the four motor coils are
 * the inverse of the other two, the number of control connections can be
 * reduced from 4 to 2 for the unipolar and bipolar motors.
 *
 * A slightly modified circuit around a Darlington transistor array or an
 * L293 H-bridge connects to only 2 microcontroller pins, inverts the signals
 * received, and delivers the 4 (2 plus 2 inverted ones) output signals
 * required for driving a stepper motor. Similarly the Arduino motor shields
 * 2 direction pins may be used.
 *
 * The sequence of (SRM) control signals for 3 phase, 3 control wires is as follows:
 *
 * Step C0 C1 C2  (change)
 *    0  0  0  1   C1 Low
 *    1  1  0  1   C0 High
 *    2  1  0  0   C2 Low
 *    3  1  1  0   C1 High
 *    4  0  1  0   C0 Low
 *    5  0  1  1   C2 High
 *
 * The sequence of control signals for 5 phase, 5 control wires is as follows:
 *
 * Step C0 C1 C2 C3 C4
 *    1  0  1  1  0  1
 *    2  0  1  0  0  1
 *    3  0  1  0  1  1
 *    4  0  1  0  1  0
 *    5  1  1  0  1  0
 *    6  1  0  0  1  0
 *    7  1  0  1  1  0
 *    8  1  0  1  0  0
 *    9  1  0  1  0  1
 *   10  0  0  1  0  1
 *
 * The sequence of control signals for 4 control wires is as follows:
 *
 * Step C0 C1 C2 C3
 *    1  1  0  1  0
 *    2  0  1  1  0
 *    3  0  1  0  1
 *    4  1  0  0  1
 *
 * The sequence of controls signals for 2 control wires is as follows
 * (columns C1 and C2 from above):
 *
 * Step C0 C1
 *    1  0  1
 *    2  1  1
 *    3  1  0
 *    4  0  0
 *
 * The circuits can be found at
 *
 * http://www.arduino.cc/en/Tutorial/Stepper
 */

#include "Arduino.h"
#include "Stepper.h"

/*
 * two-wire constructor.
 * Sets which wires should control the motor.
 */
Stepper::Stepper(int number_of_steps, int motor_pin_1, int motor_pin_2)
{
  this->step_number = 0;                   // which step the motor is on
  this->direction = 0;                     // motor direction
  this->last_step_time = 0;                // time stamp in us of the last step taken
  this->number_of_steps = number_of_steps; // total number of steps for this motor

  // Arduino pins for the motor control connection:
  this->motor_pin_1 = motor_pin_1;
  this->motor_pin_2 = motor_pin_2;

  // setup the pins on the microcontroller:
  pinMode(this->motor_pin_1, OUTPUT);
  pinMode(this->motor_pin_2, OUTPUT);

  // When there are only 2 pins, set the others to 0:
  this->motor_pin_3 = 0;
  this->motor_pin_4 = 0;
  this->motor_pin_5 = 0;

  // pin_count is used by the stepMotor() method:
  this->pin_count = 2;
}

/*
 *   constructor for three-pin version
 *   Sets which wires should control the motor.
 *   Note: can drive with 3 x half H-Bridge chip like L293D, to control e.g. HDD motor
 *   (tie common line to ground, or invert control lines if driving with common HIGH)
 */
Stepper::Stepper(int number_of_steps, int motor_pin_1, int motor_pin_2,
                 int motor_pin_3)
{
  this->step_number = 0;                   // which step the motor is on
  this->direction = 0;                     // motor direction
  this->last_step_time = 0;                // time stamp in us of the last step taken
  this->number_of_steps = number_of_steps; // total number of steps for this motor

  // Arduino pins for the motor control connection:
  this->motor_pin_1 = motor_pin_1;
  this->motor_pin_2 = motor_pin_2;
  this->motor_pin_3 = motor_pin_3;

  // setup the pins on the microcontroller:
  pinMode(this->motor_pin_1, OUTPUT);
  pinMode(this->motor_pin_2, OUTPUT);
  pinMode(this->motor_pin_3, OUTPUT);

  // When there are 3 pins, set the others to 0:
  this->motor_pin_4 = 0;
  this->motor_pin_5 = 0;

  // pin_count is used by the stepMotor() method:
  this->pin_count = 3;
}

/*
 *   constructor for four-pin version
 *   Sets which wires should control the motor.
 */
Stepper::Stepper(int number_of_steps, int motor_pin_1, int motor_pin_2,
                 int motor_pin_3, int motor_pin_4)
{
  this->step_number = 0;                   // which step the motor is on
  this->direction = 0;                     // motor direction
  this->last_step_time = 0;                // time stamp in us of the last step taken
  this->number_of_steps = number_of_steps; // total number of steps for this motor

  // Arduino pins for the motor control connection:
  this->motor_pin_1 = motor_pin_1;
  this->motor_pin_2 = motor_pin_2;
  this->motor_pin_3 = motor_pin_3;
  this->motor_pin_4 = motor_pin_4;

  // setup the pins on the microcontroller:
  pinMode(this->motor_pin_1, OUTPUT);
  pinMode(this->motor_pin_2, OUTPUT);
  pinMode(this->motor_pin_3, OUTPUT);
  pinMode(this->motor_pin_4, OUTPUT);

  // When there are 4 pins, set the others to 0:
  this->motor_pin_5 = 0;

  // pin_count is used by the stepMotor() method:
  this->pin_count = 4;
}

/*
 *   constructor for five phase motor with five wires
 *   Sets which wires should control the motor.
 */
Stepper::Stepper(int number_of_steps, int motor_pin_1, int motor_pin_2,
                 int motor_pin_3, int motor_pin_4,
                 int motor_pin_5)
{
  this->step_number = 0;                   // which step the motor is on
  this->direction = 0;                     // motor direction
  this->last_step_time = 0;                // time stamp in us of the last step taken
  this->number_of_steps = number_of_steps; // total number of steps for this motor

  // Arduino pins for the motor control connection:
  this->motor_pin_1 = motor_pin_1;
  this->motor_pin_2 = motor_pin_2;
  this->motor_pin_3 = motor_pin_3;
  this->motor_pin_4 = motor_pin_4;
  this->motor_pin_5 = motor_pin_5;

  // setup the pins on the microcontroller:
  pinMode(this->motor_pin_1, OUTPUT);
  pinMode(this->motor_pin_2, OUTPUT);
  pinMode(this->motor_pin_3, OUTPUT);
  pinMode(this->motor_pin_4, OUTPUT);
  pinMode(this->motor_pin_5, OUTPUT);

  // pin_count is used by the stepMotor() method:
  this->pin_count = 5;
}

/*
 * Sets the speed in revs per minute
 */
void Stepper::setSpeed(long whatSpeed)
{
  this->step_delay = 60L * 1000L * 1000L / this->number_of_steps / whatSpeed;
}

/*
 * Moves the motor steps_to_move steps.  If the number is negative,
 * the motor moves in the reverse direction.
 */
void Stepper::step(int steps_to_move)
{
  int steps_left = abs(steps_to_move); // how many steps to take

  // determine direction based on whether steps_to_mode is + or -:
  if (steps_to_move > 0)
  {
    this->direction = 1;
  }
  if (steps_to_move < 0)
  {
    this->direction = 0;
  }

  // decrement the number of steps, moving one step each time, unless INTERRUPTED
  //  (flag set by interrupt() method, enabling external interruption of otherwise-blocking loop):
  while (steps_left > 0 && !INTERRUPTED)
  {
    yield(); // guard against WDT-timeout crashes on some controllers, e.g. heltec's wifi kit 32
    unsigned long now = micros();
    // move only if the appropriate delay has passed:
    if (now - this->last_step_time >= this->step_delay)
    {
      // get the timeStamp of when you stepped:
      this->last_step_time = now;
      // increment or decrement the step number,
      // depending on direction:
      if (this->direction == 1)
      {
        this->step_number++;
        if (this->step_number == this->number_of_steps)
        {
          this->step_number = 0;
        }
      }
      else
      {
        if (this->step_number == 0)
        {
          this->step_number = this->number_of_steps;
        }
        this->step_number--;
      }
      // decrement the steps left:
      steps_left--;
      // step the motor to step number 0, 1, ..., {3 or 10}
      switch (this->pin_count)
      {
      case 5:
        stepMotor(this->step_number % 10);
        break;
      case 3:
        stepMotor(this->step_number % 6);
        break;
      default: // 2, 4
        stepMotor(this->step_number % 4);
<<<<<<< HEAD
        break;
      }
=======
    } else {
      yield();
>>>>>>> 9189fa70
    }
  }
}

/*
 * Moves the motor forward or backwards.
 */
void Stepper::stepMotor(int thisStep)
{
  if (this->pin_count == 2)
  {
    switch (thisStep)
    {
    case 0: // 01
      digitalWrite(motor_pin_1, LOW);
      digitalWrite(motor_pin_2, HIGH);
      break;
    case 1: // 11
      digitalWrite(motor_pin_1, HIGH);
      digitalWrite(motor_pin_2, HIGH);
      break;
    case 2: // 10
      digitalWrite(motor_pin_1, HIGH);
      digitalWrite(motor_pin_2, LOW);
      break;
    case 3: // 00
      digitalWrite(motor_pin_1, LOW);
      digitalWrite(motor_pin_2, LOW);
      break;
    }
  }
  if (this->pin_count == 3)
  {
    switch (thisStep)
    {
    case 0: // 001
      digitalWrite(motor_pin_1, LOW);
      digitalWrite(motor_pin_2, LOW);
      digitalWrite(motor_pin_3, HIGH);
      break;
    case 1: // 101
      digitalWrite(motor_pin_1, HIGH);
      digitalWrite(motor_pin_2, LOW);
      digitalWrite(motor_pin_3, HIGH);
      break;
    case 2: // 100
      digitalWrite(motor_pin_1, HIGH);
      digitalWrite(motor_pin_2, LOW);
      digitalWrite(motor_pin_3, LOW);
      break;
    case 3: // 110
      digitalWrite(motor_pin_1, HIGH);
      digitalWrite(motor_pin_2, HIGH);
      digitalWrite(motor_pin_3, LOW);
      break;
    case 4: // 010
      digitalWrite(motor_pin_1, LOW);
      digitalWrite(motor_pin_2, HIGH);
      digitalWrite(motor_pin_3, LOW);
      break;
    case 5: // 011
      digitalWrite(motor_pin_1, LOW);
      digitalWrite(motor_pin_2, HIGH);
      digitalWrite(motor_pin_3, HIGH);
      break;
    }
  }
  if (this->pin_count == 4)
  {
    switch (thisStep)
    {
    case 0: // 1010
      digitalWrite(motor_pin_1, HIGH);
      digitalWrite(motor_pin_2, LOW);
      digitalWrite(motor_pin_3, HIGH);
      digitalWrite(motor_pin_4, LOW);
      break;
    case 1: // 0110
      digitalWrite(motor_pin_1, LOW);
      digitalWrite(motor_pin_2, HIGH);
      digitalWrite(motor_pin_3, HIGH);
      digitalWrite(motor_pin_4, LOW);
      break;
    case 2: // 0101
      digitalWrite(motor_pin_1, LOW);
      digitalWrite(motor_pin_2, HIGH);
      digitalWrite(motor_pin_3, LOW);
      digitalWrite(motor_pin_4, HIGH);
      break;
    case 3: // 1001
      digitalWrite(motor_pin_1, HIGH);
      digitalWrite(motor_pin_2, LOW);
      digitalWrite(motor_pin_3, LOW);
      digitalWrite(motor_pin_4, HIGH);
      break;
    }
  }

  if (this->pin_count == 5)
  {
    switch (thisStep)
    {
    case 0: // 01101
      digitalWrite(motor_pin_1, LOW);
      digitalWrite(motor_pin_2, HIGH);
      digitalWrite(motor_pin_3, HIGH);
      digitalWrite(motor_pin_4, LOW);
      digitalWrite(motor_pin_5, HIGH);
      break;
    case 1: // 01001
      digitalWrite(motor_pin_1, LOW);
      digitalWrite(motor_pin_2, HIGH);
      digitalWrite(motor_pin_3, LOW);
      digitalWrite(motor_pin_4, LOW);
      digitalWrite(motor_pin_5, HIGH);
      break;
    case 2: // 01011
      digitalWrite(motor_pin_1, LOW);
      digitalWrite(motor_pin_2, HIGH);
      digitalWrite(motor_pin_3, LOW);
      digitalWrite(motor_pin_4, HIGH);
      digitalWrite(motor_pin_5, HIGH);
      break;
    case 3: // 01010
      digitalWrite(motor_pin_1, LOW);
      digitalWrite(motor_pin_2, HIGH);
      digitalWrite(motor_pin_3, LOW);
      digitalWrite(motor_pin_4, HIGH);
      digitalWrite(motor_pin_5, LOW);
      break;
    case 4: // 11010
      digitalWrite(motor_pin_1, HIGH);
      digitalWrite(motor_pin_2, HIGH);
      digitalWrite(motor_pin_3, LOW);
      digitalWrite(motor_pin_4, HIGH);
      digitalWrite(motor_pin_5, LOW);
      break;
    case 5: // 10010
      digitalWrite(motor_pin_1, HIGH);
      digitalWrite(motor_pin_2, LOW);
      digitalWrite(motor_pin_3, LOW);
      digitalWrite(motor_pin_4, HIGH);
      digitalWrite(motor_pin_5, LOW);
      break;
    case 6: // 10110
      digitalWrite(motor_pin_1, HIGH);
      digitalWrite(motor_pin_2, LOW);
      digitalWrite(motor_pin_3, HIGH);
      digitalWrite(motor_pin_4, HIGH);
      digitalWrite(motor_pin_5, LOW);
      break;
    case 7: // 10100
      digitalWrite(motor_pin_1, HIGH);
      digitalWrite(motor_pin_2, LOW);
      digitalWrite(motor_pin_3, HIGH);
      digitalWrite(motor_pin_4, LOW);
      digitalWrite(motor_pin_5, LOW);
      break;
    case 8: // 10101
      digitalWrite(motor_pin_1, HIGH);
      digitalWrite(motor_pin_2, LOW);
      digitalWrite(motor_pin_3, HIGH);
      digitalWrite(motor_pin_4, LOW);
      digitalWrite(motor_pin_5, HIGH);
      break;
    case 9: // 00101
      digitalWrite(motor_pin_1, LOW);
      digitalWrite(motor_pin_2, LOW);
      digitalWrite(motor_pin_3, HIGH);
      digitalWrite(motor_pin_4, LOW);
      digitalWrite(motor_pin_5, HIGH);
      break;
    }
  }
}

/*
  set interrupt flag for otherwise blocking code
*/
void Stepper::interrupt(void)
{
  this->INTERRUPTED = true;
}
/*
  clear interrupt flag for otherwise blocking code
*/
void Stepper::clear_interrupt(void)
{
  this->INTERRUPTED = false;
}

/*
  version() returns the version of the library:
*/
int Stepper::version(void)
{
  return 7;
}<|MERGE_RESOLUTION|>--- conflicted
+++ resolved
@@ -279,13 +279,10 @@
         break;
       default: // 2, 4
         stepMotor(this->step_number % 4);
-<<<<<<< HEAD
         break;
       }
-=======
     } else {
       yield();
->>>>>>> 9189fa70
     }
   }
 }
