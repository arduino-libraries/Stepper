--- conflicted
+++ resolved
@@ -73,14 +73,10 @@
  *
  * The circuits can be found at
  *
-<<<<<<< HEAD
- * http://www.arduino.cc/en/Tutorial/Stepper
+ * https://docs.arduino.cc/learn/electronics/stepper-motors#circuit
  *
  * Add support to use CNC shields where only 2 pins are used axis and direction
- * 
-=======
- * https://docs.arduino.cc/learn/electronics/stepper-motors#circuit
->>>>>>> 69d4783e
+ *
  */
 
 #include "Arduino.h"
